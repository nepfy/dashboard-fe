--- conflicted
+++ resolved
@@ -1,19 +1,33 @@
 import { NextRequest, NextResponse } from "next/server";
 import { Stripe } from "stripe";
 import { clerkClient } from "@clerk/nextjs/server";
-<<<<<<< HEAD
-=======
-import {
-  ClerkStripeSyncService,
-  SubscriptionData,
-} from "#/lib/services/clerk-stripe-sync";
->>>>>>> 6a71bf7b
 
 const stripe = new Stripe(process.env.STRIPE_SECRET_KEY as string);
 
 export const dynamic = "force-dynamic";
 
-<<<<<<< HEAD
+// Types for better type safety
+interface UserMetadata {
+  stripe?: {
+    subscriptionId?: string;
+    subscriptionType?: string;
+    subscriptionActive?: boolean;
+    subscriptionDate?: string;
+    customerId?: string;
+    status?: string;
+  };
+}
+
+interface SubscriptionUpdateData {
+  collection_method: "charge_automatically";
+  default_payment_method?: string;
+}
+
+// Add this interface at the top with other type definitions
+interface InvoiceWithSubscription extends Stripe.Invoice {
+  subscription: string | Stripe.Subscription | null;
+}
+
 // Helper: Attach subscription to user in Clerk (unsafeMetadata)
 async function attachSubscriptionToUser({
   userId,
@@ -31,7 +45,7 @@
     unsafeMetadata: {
       ...user.unsafeMetadata,
       stripe: {
-        ...((user.unsafeMetadata as any)?.stripe || {}),
+        ...((user.unsafeMetadata as UserMetadata)?.stripe || {}),
         subscriptionId: subscription.id,
         subscriptionType:
           subscriptionType ||
@@ -45,14 +59,12 @@
   });
 }
 
-=======
->>>>>>> 6a71bf7b
 async function handleSubscriptionScheduleUpdated(event: Stripe.Event) {
   try {
     const subscriptionScheduleUpdated = event.data
       .object as Stripe.SubscriptionSchedule;
     const previousAttributes = event.data.previous_attributes as {
-      phases?: Array<any>;
+      phases?: Array<unknown>;
     };
 
     if (previousAttributes && previousAttributes.phases) {
@@ -80,12 +92,12 @@
     console.log(
       `Subscription schedule updated for customer ID: ${subscriptionScheduleUpdated.customer}`
     );
-  } catch (error: any) {
+  } catch (error: unknown) {
     console.error("Error updating user metadata:", error);
-    if (error.errors) {
+    if (error && typeof error === "object" && "errors" in error) {
       console.error(
         "Clerk error details:",
-        JSON.stringify(error.errors, null, 2)
+        JSON.stringify((error as { errors: unknown }).errors, null, 2)
       );
     }
     throw error;
@@ -114,31 +126,22 @@
       throw new Error("User not found");
     }
 
-<<<<<<< HEAD
     // Attach subscription to user (unsafeMetadata)
     await attachSubscriptionToUser({
       userId: user.id,
       subscription: subscriptionUpdated,
       subscriptionType: subscriptionUpdated.metadata?.subscription_type,
     });
-=======
-    // Use the new sync service for better data consistency
-    await ClerkStripeSyncService.syncSubscriptionToClerkAndDB(
-      user.id,
-      subscriptionUpdated as unknown as SubscriptionData,
-      subscriptionUpdated.metadata?.subscription_type
-    );
->>>>>>> 6a71bf7b
 
     console.log(
       `Subscription updated for customer ID: ${subscriptionUpdated.customer}`
     );
-  } catch (error: any) {
+  } catch (error: unknown) {
     console.error("Error handling subscription event:", error);
-    if (error.errors) {
+    if (error && typeof error === "object" && "errors" in error) {
       console.error(
         "Clerk error details:",
-        JSON.stringify(error.errors, null, 2)
+        JSON.stringify((error as { errors: unknown }).errors, null, 2)
       );
     }
     throw error;
@@ -182,38 +185,29 @@
       },
     });
 
-<<<<<<< HEAD
     // Attach subscription to user (unsafeMetadata)
     await attachSubscriptionToUser({
       userId: user.id,
       subscription,
       subscriptionType: subscription.metadata?.subscription_type,
     });
-=======
-    // Use the new sync service for better data consistency
-    await ClerkStripeSyncService.syncSubscriptionToClerkAndDB(
-      user.id,
-      subscription as unknown as SubscriptionData,
-      subscription.metadata?.subscription_type
-    );
-
-    console.log(
-      `Checkout session completed successfully for customer ID: ${customerId}`
-    );
-  } catch (error) {
-    console.error("Error in handleCheckoutSessionCompleted:", error);
->>>>>>> 6a71bf7b
 
     console.log(`Checkout session completed for customer ID: ${customer.id}`);
-  } catch (error: any) {
+  } catch (error: unknown) {
     console.error("Error handling checkout session completed:", error);
-    if (error.message === "A valid resource ID is required.") {
+    if (
+      error &&
+      typeof error === "object" &&
+      "message" in error &&
+      (error as { message: string }).message ===
+        "A valid resource ID is required."
+    ) {
       console.error("Error: A valid resource ID is required.");
     }
-    if (error.errors) {
+    if (error && typeof error === "object" && "errors" in error) {
       console.error(
         "Clerk error details:",
-        JSON.stringify(error.errors, null, 2)
+        JSON.stringify((error as { errors: unknown }).errors, null, 2)
       );
     }
     throw error;
@@ -364,15 +358,9 @@
           // Attach subscription to user (unsafeMetadata)
           await attachSubscriptionToUser({
             userId,
-<<<<<<< HEAD
             subscription: finalSubscription,
             subscriptionType,
           });
-=======
-            finalSubscription as unknown as SubscriptionData,
-            subscriptionType
-          );
->>>>>>> 6a71bf7b
 
           console.log("Mobile payment processed successfully");
         } else {
@@ -393,7 +381,7 @@
                 );
                 defaultPaymentMethod = paymentIntent.payment_method as string;
               }
-            } catch (attachError) {
+            } catch {
               const customer = await stripe.customers.retrieve(
                 subscription.customer as string
               );
@@ -406,7 +394,7 @@
               }
             }
 
-            const updateData: any = {
+            const updateData: SubscriptionUpdateData = {
               collection_method: "charge_automatically",
             };
             if (defaultPaymentMethod) {
@@ -465,15 +453,9 @@
           // Attach subscription to user (unsafeMetadata)
           await attachSubscriptionToUser({
             userId,
-<<<<<<< HEAD
             subscription: finalSubscription,
             subscriptionType,
           });
-=======
-            finalSubscription as unknown as SubscriptionData,
-            subscriptionType
-          );
->>>>>>> 6a71bf7b
 
           console.log("Payment and subscription attached to user successfully");
         }
@@ -484,7 +466,7 @@
         );
       }
     }
-  } catch (error: any) {
+  } catch (error: unknown) {
     console.error("Error in handlePaymentIntentSucceeded:", error);
     throw error;
   }
@@ -496,14 +478,14 @@
 
     console.log("Invoice Payment Succeeded:", {
       invoiceId: invoice.id,
-      subscriptionId: (invoice as any).subscription,
+      subscriptionId: (invoice as InvoiceWithSubscription).subscription,
       status: invoice.status,
       amount_paid: invoice.amount_paid,
     });
 
-    if ((invoice as any).subscription) {
+    if ((invoice as InvoiceWithSubscription).subscription) {
       const subscription = await stripe.subscriptions.retrieve(
-        (invoice as any).subscription as string
+        (invoice as InvoiceWithSubscription).subscription as string
       );
 
       console.log("Subscription from invoice:", {
@@ -521,20 +503,14 @@
         // Attach subscription to user (unsafeMetadata)
         await attachSubscriptionToUser({
           userId,
-<<<<<<< HEAD
           subscription,
           subscriptionType,
         });
-=======
-          subscription as unknown as SubscriptionData,
-          subscriptionType
-        );
->>>>>>> 6a71bf7b
 
         console.log("User metadata updated for payment");
       }
     }
-  } catch (error: any) {
+  } catch (error: unknown) {
     console.error("Error in handleInvoicePaymentSucceeded:", error);
     throw error;
   }
@@ -591,14 +567,23 @@
     }
 
     return NextResponse.json({ status: 200, message: "success" });
-  } catch (error: any) {
+  } catch (error: unknown) {
     return NextResponse.json(
       {
-        error: error.message || "An error occurred processing the webhook",
-        clerkTraceId: error.clerkTraceId,
+        error:
+          error && typeof error === "object" && "message" in error
+            ? (error as { message: string }).message
+            : "An error occurred processing the webhook",
+        clerkTraceId:
+          error && typeof error === "object" && "clerkTraceId" in error
+            ? (error as { clerkTraceId: string }).clerkTraceId
+            : undefined,
       },
       {
-        status: error.status || 400,
+        status:
+          error && typeof error === "object" && "status" in error
+            ? (error as { status: number }).status
+            : 400,
       }
     );
   }
